trigger:
  branches:
    include:
    - master
<<<<<<< HEAD
    - microbuild
    - validate/*
=======
    - 'validate/*'
>>>>>>> 3c52f606
  paths:
    exclude:
    - doc/
    - '*.md'
    - .vscode/

variables:
  TreatWarningsAsErrors: true
  DOTNET_SKIP_FIRST_TIME_EXPERIENCE: true
  BuildConfiguration: Release
  BuildPlatform: Any CPU
  # codecov_token: 4dc9e7e2-6b01-4932-a180-847b52b43d35 # Get a new one from https://codecov.io/
  NUGET_PACKAGES: $(Agent.TempDirectory)/.nuget/packages

jobs:
- template: azure-pipelines/build.yml<|MERGE_RESOLUTION|>--- conflicted
+++ resolved
@@ -2,12 +2,8 @@
   branches:
     include:
     - master
-<<<<<<< HEAD
     - microbuild
-    - validate/*
-=======
     - 'validate/*'
->>>>>>> 3c52f606
   paths:
     exclude:
     - doc/
